--- conflicted
+++ resolved
@@ -1,10 +1,6 @@
 [package]
 name = "chisel-common"
-<<<<<<< HEAD
-version = "1.0.9"
-=======
 version = "1.0.11"
->>>>>>> 28e93e72
 edition.workspace = true
 authors.workspace = true
 rust-version.workspace = true
