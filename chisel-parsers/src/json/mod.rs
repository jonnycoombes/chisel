--- conflicted
+++ resolved
@@ -10,8 +10,6 @@
 pub mod sax;
 #[cfg(test)]
 pub(crate) mod specs;
-<<<<<<< HEAD
-=======
 
 /// Enumeration of possible numeric types. Lazy numerics will be returned by the lexer backend if
 /// the associated feature is enabled, otherwise either floats or integer numerics are spat out
@@ -21,7 +19,6 @@
     Integer(i64),
     Lazy(LazyNumeric),
 }
->>>>>>> 22e44375
 
 /// Structure representing a JSON key value pair
 #[derive(Debug, Clone)]
