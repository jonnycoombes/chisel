--- conflicted
+++ resolved
@@ -14,11 +14,7 @@
 chisel-common = "1.0.11" 
 chisel-decoders = "1.0.8"
 chisel-json-pointer = "1.0.8"
-<<<<<<< HEAD
-chisel-lexers = "1.0.12"
-=======
 chisel-lexers = {path = "../chisel-lexers"}
->>>>>>> 28e93e72
 
 [dev-dependencies]
 bytesize = {workspace = true}
